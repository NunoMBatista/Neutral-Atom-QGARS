--- conflicted
+++ resolved
@@ -2,11 +2,7 @@
 
 ## Project Overview
 
-<<<<<<< HEAD
-GIC-quAI-QRC is a quantum-classical hybrid system that leverages neutral atom quantum processors for image classification tasks. The system combines quantum reservoir computing (QRC) with classical deep learning techniques and introduces two key improvements: quantum guided autoencoders and quantum surrogate models to address the challenges of gradient-based training in quantum-classical hybrid architectures.
-=======
 Neutral Atom QGARS is a quantum-classical hybrid system that leverages neutral atom quantum processors for image classification tasks. The system combines quantum reservoir computing (QRC) with classical deep learning techniques and introduces two key innovations: quantum guided autoencoders and quantum surrogate models to address the challenges of gradient-based training in quantum-classical hybrid architectures.
->>>>>>> fc9e1dcf
 
 ## Key Improvements
 
